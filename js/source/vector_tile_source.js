--- conflicted
+++ resolved
@@ -65,12 +65,8 @@
             maxZoom: this.maxzoom,
             tileSize: this.tileSize * overscaling,
             source: this.id,
-<<<<<<< HEAD
-            depth: tile.zoom >= this.maxzoom ? this.map.options.maxZoom - tile.zoom : 1,
+            overscaling: overscaling,
             angle: this.map.transform.angle
-=======
-            overscaling: overscaling
->>>>>>> 55b4b397
         };
 
         if (tile.workerID) {
