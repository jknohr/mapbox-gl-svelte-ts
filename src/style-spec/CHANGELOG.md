--- conflicted
+++ resolved
@@ -12,12 +12,9 @@
 * Add `abs`, `round`, `floor`, and `ceil` expression operators [#6496](https://github.com/mapbox/mapbox-gl-js/pull/6496)
 * Add support for Mapzen Terrarium tiles in raster-dem sources [#6110](https://github.com/mapbox/mapbox-gl-js/pull/6110)
 
-<<<<<<< HEAD
-=======
 ### 🐛 Bug fixes
 - Fix Rollup build [6575](https://github.com/mapbox/mapbox-gl-js/pull/6575)
 
->>>>>>> 5ddf171e
 ## 11.1.1
 
 ### 🐛 Bug fixes
